import { IJwtRequest } from './JwtRequest.model';
import { IUser } from './user.model';
<<<<<<< HEAD
import { IRatings } from './ratings.model';
import { IBook } from './book.model';
import { IUrlIcon } from './urlicon.model';

export { IJwtRequest, IUser, IRatings, IBook, IUrlIcon };
=======
import { IBook } from './book.model';
import { IUrlIcon } from './urlicon.model';
import { IRatings } from './rating.model';

export { IJwtRequest, IUser, IBook, IRatings, IUrlIcon };
>>>>>>> 0b65c4d6
<|MERGE_RESOLUTION|>--- conflicted
+++ resolved
@@ -1,15 +1,7 @@
 import { IJwtRequest } from './JwtRequest.model';
 import { IUser } from './user.model';
-<<<<<<< HEAD
-import { IRatings } from './ratings.model';
-import { IBook } from './book.model';
-import { IUrlIcon } from './urlicon.model';
-
-export { IJwtRequest, IUser, IRatings, IBook, IUrlIcon };
-=======
 import { IBook } from './book.model';
 import { IUrlIcon } from './urlicon.model';
 import { IRatings } from './rating.model';
 
-export { IJwtRequest, IUser, IBook, IRatings, IUrlIcon };
->>>>>>> 0b65c4d6
+export { IJwtRequest, IUser, IBook, IRatings, IUrlIcon };