// express is framework we're using to use to handle requests
import express, {
    NextFunction,
    query,
    Request,
    response,
    Response,
    Router,
} from 'express';

//Access the connection to Postgres Database
import { pool, validationFunctions } from '../../core/utilities';
import { Book, Ratings, UrlIcon } from './implements';

// Create a new router instance for book-related routes
const bookRouter: Router = express.Router();

// Shortcuts for validation functions
const isStringProvided = validationFunctions.isStringProvided;
const isNumberProvided = validationFunctions.isNumberProvided;

/**
 * Middleware to validate pagination query parameters.
 * Checks if 'page' and 'limit' are provided and valid numbers.
 */
function mwValidPaginationQuery(
    request: Request,
    response: Response,
    next: NextFunction
) {
    const page: string = request.query.page as string;
    const limit: string = request.query.limit as string;

    if (isNumberProvided(page) && isNumberProvided(limit)) {
        next();
    } else {
        response.status(400).send({
            message:
                'Invalid or missing pagination parameters - please refer to documentations',
        });
        return;
    }
}

/**
 * Middleware to validate ID range query parameters.
 * Checks if 'startId' and 'endId' are valid numbers and if 'startId' is less than or equal to 'endId'.
 */
function mwValidIdQuery(
    request: Request,
    response: Response,
    next: NextFunction
) {
    const startId: string = request.query.startId as string;
    const endId: string = request.query.endId as string;

    if (
        validationFunctions.isNumberProvided(startId) &&
        validationFunctions.isNumberProvided(endId) &&
        parseInt(startId) <= parseInt(endId)
    ) {
        next();
    } else {
        response.send({
            message: 'Invalid start or end id - please refer to documentation',
        });
    }
}

/**
 * Middleware to validate the ISBN parameter.
 * Checks if the provided ISBN is a 13-digit number.
 */
function mwValidISBN(request: Request, response: Response, next: NextFunction) {
    const isbn: string = request.params.isbn as string; // Cast to string for validation
    // console.log(isbn);
    if (isNumberProvided(isbn) && isbn.length === 13) {
        next();
    } else {
        response.status(400).send({
            message:
                'Invalid or missing ISBN parameter - please provide a 13-digit number.',
        });
    }
}

/**
 * Middleware to validate the author query parameter.
 * Checks if the provided author is a valid string.
 */
function mwValidAuthor(
    request: Request,
    response: Response,
    next: NextFunction
) {
    const author: string = request.params.author as string;

    if (!author || !isNaN(Number(author)) || author.trim().length === 0) {
        response.status(400).send({
            message: 'Invalid Author.',
        });
    } else {
        next();
    }
}

function mwValidRating(
    request: Request,
    response: Response,
    next: NextFunction
) {
    const rating: string = request.params.rating_avg as string;

    if (isNumberProvided(rating)) {
        next();
    } else {
        response.status(400).send({
            message: 'Invalid Average Rating',
        });
    }
}

function mwValidOriginalTitle(
    request: Request,
    response: Response,
    next: NextFunction
) {
    const original_title: string = request.params.original_title as string;

    if (isStringProvided(original_title)) {
        next();
    } else {
        response.status(400).send({
            message: 'Invalid Original Title',
        });
    }
}

function mwValidPublication(
    request: Request,
    response: Response,
    next: NextFunction
) {
    const year: string = request.params.publication_year as string;

    if (isNumberProvided(year)) {
        next();
    } else {
        response.status(400).send({
            message: 'Invalid Year',
        });
    }
}

/**
 * @api {get} /isbn/:isbn Request to retrieve a book by ISBN
 *
 * @apiDescription Retrieves a book entry based on the provided ISBN number.
 *
 * @apiName GetBookByISBN
 * @apiGroup Book
 *
 * @apiParam {String} isbn The ISBN of the book to retrieve (13-digit number).
 *
 * @apiSuccess {Object} book The book object containing all details of the book.
 * @apiSuccess {String} book.isbn13 The ISBN of the book.
 * @apiSuccess {String} book.authors The authors of the book.
 * @apiSuccess {Number} book.publication_year The year the book was published.
 * @apiSuccess {String} book.original_title The original title of the book.
 * @apiSuccess {String} book.title The title of the book.
 * @apiSuccess {Object} book.ratings Ratings of the book.
 * @apiSuccess {Object} book.icons URL icons for the book images.
 *
 * @apiError (400: Invalid ISBN) {String} message "Invalid or missing ISBN parameter - please provide a 13-digit number."
 * @apiError (404: Book not found) {String} message "Book not found."
 * @apiError (500: Server error) {String} message "Server error - contact support HUY HUYNH."
 */
bookRouter.get(
    '/isbn/:isbn',
    mwValidISBN,
    (request: Request, response: Response) => {
        const theQuery = 'SELECT * FROM BOOKS WHERE isbn13 = $1';
        const values = [request.params.isbn];

        pool.query(theQuery, values)
            .then((result) => {
                if (result.rowCount === 1) {
                    const row = result.rows[0];
                    const book: Book = createBook(row);

                    response.send({ book });
                } else {
                    response.status(404).send({
                        message: 'Book not found.',
                    });
                }
            })
            .catch((error) => {
                console.error('DB Query error on GET book by ISBN');
                console.error(error);
                response.status(500).send({
                    message: 'Server error - contact support team',
                });
            });
    }
);

/**
 * @api {get} /author/:author Request to retrieve books by author
 *
 * @apiDescription Retrieves all book entries for a specified author.
 *
 * @apiName GetBooksByAuthor
 * @apiGroup Book
 *
 * @apiParam {String} author The author to retrieve books for.
 *
 * @apiSuccess {Object[]} books Array of book objects by the specified author.
 *
 * @apiError (400: Invalid Author) {String} message "Invalid Author."
 * @apiError (404: No books found) {String} message "No books found for this author."
 * @apiError (500: Server error) {String} message "Server error - contact support team."
 */
bookRouter.get('/author/:author',
    mwValidAuthor,
    (request: Request, response: Response) => {
        const theQuery = 'SELECT * FROM BOOKS WHERE authors = $1';
        const values = [request.params.author]; // Accessing the author from request.params

        pool.query(theQuery, values)
            .then((result) => {
                if (result.rowCount > 0) {
                    const rows = result.rows;
                    const finalResult: Book[] = [];
                    for (const row of rows) {
                        const book: Book = createBook(row);
                        finalResult.push(book);
                    }
                    response.send({
                        books: finalResult,
                    });
                } else {
                    response.status(404).send({
                        message: 'No books found for this author.',
                    });
                }
            })
            .catch((error) => {
                console.error('DB query error on GET books by author');
                console.error(error);
                response.status(500).send({
                    message: 'Server error - contact support team.',
                });
            });
    }
);

/**
 * @api {get} /original_title/:original_title Request to retrieve books by original title
 *
 * @apiDescription Retrieves all book entries with the specified original title.
 *
 * @apiName GetBooksByOriginalTitle
 * @apiGroup Book
 *
 * @apiParam {String} original_title The original title to search for.
 *
 * @apiSuccess {Object[]} books Array of book objects with the specified original title.
 *
 * @apiError (404: No books found) {String} message "No books found with given original title."
 * @apiError (500: Server error) {String} message "Server error - contact support HUY HUYNH."
 */
bookRouter.get('/original_title/:original_title',
    mwValidOriginalTitle,
    (request: Request, response: Response) => {
        const theQuery = 'SELECT * FROM BOOKS WHERE original_title = $1';
        const values = [request.params.original_title];

        pool.query(theQuery, values)
            .then((result) => {
                if (result.rowCount > 0) {
                    const rows = result.rows;
                    const finalResult: Book[] = [];
                    for (const row of rows) {
                        const book: Book = createBook(row);
                        finalResult.push(book);
                    }
                    response.send({
                        books: finalResult,
                    });
                } else {
                    response.status(404).send({
                        message: 'No books found with given original title.',
                    });
                }
            })
            .catch((error) => {
                console.error('DB query error on GET books by original title');
                console.error(error);
                response.status(500).send({
                    message: 'Server error - contact support HUY HUYNH',
                });
            });
    }
);

/**
 * @api {get} /average_rating/:rating_avg Request to retrieve books by average rating
 *
 * @apiDescription Retrieves all book entries with an average rating within a certain tolerance.
 *
 * @apiName GetBooksByRating
 * @apiGroup Book
 *
 * @apiParam {Number} rating The average rating to search for.
 *
 * @apiSuccess {Object[]} books Array of book objects with the specified average rating.
 *
 * @apiError (404: No books found) {String} message "No Books found with given rating."
 * @apiError (500: Server error) {String} message "Server error - contact support team."
 */
bookRouter.get('/average_rating/:rating_avg', 
    mwValidRating,
    (request: Request, response: Response) => {
    const tolerance = 0.005;
    const averageRating = parseFloat(request.params.rating_avg);
    const min = averageRating - tolerance;
    const max = averageRating + tolerance;

    const theQuery = 'SELECT * FROM BOOKS WHERE rating_avg BETWEEN $1 AND $2';
    const values = [min, max];

    pool.query(theQuery, values)
        .then((result) => {
            if (result.rowCount > 0) {
                const rows = result.rows;
                const finalResult: Book[] = [];
                for (const row of rows) {
                    const book: Book = createBook(row);
                    finalResult.push(book);
                }
                response.send({
                    book: finalResult,
                });
            } else {
                response.status(404).send({
                    message: 'No Books found with given rating',
                });
            }
        })
        .catch((error) => {
            console.error('BD query error on GET books by ratings');
            console.log(error);
            response.status(500).send({
                message: 'Server error - contact support team',
            });
        });
});

/**
 * @api {get} /publication_year/:publication_year Request to retrieve books by publication year
 *
 * @apiDescription Retrieves all book entries published in the specified year.
 *
 * @apiName GetBooksByPublicationYear
 * @apiGroup Book
 *
 * @apiParam {Number} publicationYear The publication year to search for.
 *
 * @apiSuccess {Object[]} books Array of book objects published in the specified year.
 *
 * @apiError (400: Bad Request) {string} message "Invalid Year"
 * @apiError (404: No books found) {String} message "No books found with given publication"
 * @apiError (500: Server error) {String} message "Server error - contact support team"
 */
bookRouter.get(
    '/publication/:publication_year',
    mwValidPublication,
    (request: Request, response: Response) => {
        const theQuery = 'SELECT * FROM BOOKS WHERE publication_year = $1';
        const values = [request.params.publication_year];

        pool.query(theQuery, values)
            .then((result) => {
                if (result.rowCount > 0) {
                    const rows = result.rows;
                    const finalResult: Book[] = [];

                    for (const row of rows) {
                        const book: Book = createBook(row);
                        finalResult.push(book);
                    }
                    response.send({
                        book: finalResult,
                    });
                } else {
                    response.status(404).send({
                        message: 'No books found with given publication',
                    });
                }
            })
            .catch((error) => {
                console.error('BD query error on GET books by publication');
                console.log(error);
                response.status(500).send({
                    message: 'Server error - contact support team',
                });
            });
    }
);

/**
 * @api {get} /all Request to retrieve all books with pagination
 *
 * @apiDescription Retrieves all book entries with optional pagination.
 *
 * @apiName GetAllBooks
 * @apiGroup Book
 *
 * @apiQuery {Number} page The page number to retrieve.
 * @apiQuery {Number} limit The number of entries per page.
 *
 * @apiSuccess {Object[]} books Array of book objects for the specified page.
 *
 * @apiError (400: Invalid Pagination) {String} message "Invalid or missing pagination parameters - please refer to documentation."
 * @apiError (500: Server error) {String} message "Server error - contact support HUY HUYNH."
 */
<<<<<<< HEAD
bookRouter.get('/all',
=======
bookRouter.get(
    '/all/:page/:limit',
>>>>>>> 3ff844ab
    mwValidPaginationQuery,
    (request: Request, response: Response) => {
        const page: number = parseInt(request.params.page, 10);
        const limit: number = parseInt(request.params.limit, 10);
        const offset: number = (page - 1) * limit;

        const theQuery = 'SELECT * FROM BOOKS LIMIT $1 OFFSET $2';
        const values = [limit, offset];

        pool.query(theQuery, values)
            .then((result) => {
                const rows = result.rows;
                const finalResult: Book[] = [];
                for (const row of rows) {
                    const book: Book = createBook(row);
                    finalResult.push(book);
                }
                response.send({
                    books: finalResult,
                });
            })
            .catch((error) => {
                console.error(
                    'DB query error on GET all books with pagination'
                );
                console.error(error);
                response.status(500).send({
                    message: 'Server error - contact support.',
                });
            });
    }
);

/**
 * @api {post} /book Request to add a new book
 *
 * @apiDescription Adds a new book entry to the database.
 *
 * @apiName AddBook
 * @apiGroup Book
 *
 *
 * @apiSuccess {Object} entry The book object that was added.
 *
 * @apiError (400: Book exists) {String} message "Book exists."
 * @apiError (500: Server error) {String} message "Server error - contact support."
 */
bookRouter.post('/book', async (request: Request, response: Response) => {
    const {
        isbn13,
        authors,
        publication_year,
        original_title,
        title,
        rating_avg,
        rating_count,
        rating_1_star,
        rating_2_star,
        rating_3_star,
        rating_4_star,
        rating_5_star,
        image_url,
        image_small_url,
    } = request.body;

    // Get the current max ID from the database
    const maxIdResult = await pool.query('SELECT MAX(id) FROM BOOKS');
    const newId = (maxIdResult.rows[0].max || 0) + 1;

    const values = [
        newId,
        isbn13,
        authors,
        publication_year,
        original_title,
        title,
        rating_avg,
        rating_count,
        rating_1_star,
        rating_2_star,
        rating_3_star,
        rating_4_star,
        rating_5_star,
        image_url,
        image_small_url,
    ];
    const query =
        'INSERT INTO BOOKS(id, isbn13, authors, publication_year, original_title, title, rating_avg, rating_count, rating_1_star, rating_2_star, rating_3_star, rating_4_star, rating_5_star, image_url, image_small_url) VALUES ($1, $2, $3, $4, $5, $6, $7, $8, $9, $10, $11, $12, $13, $14, $15) RETURNING *';

    pool.query(query, values)
        .then((result) => {
            const book: Book = createBook(result.rows[0]);
            response.status(201).send({
                entry: book,
            });
        })
        .catch((error) => {
            if (
                error.detail != undefined &&
                (error.detail as string).endsWith('already exists.')
            ) {
                console.error('Book exists');
                response.status(400).send({
                    message: 'Book exists',
                });
            } else {
                //log the error
                console.error('DB Query error on POST');
                console.error(error);
                response.status(500).send({
                    message: 'server error - contact support',
                });
            }
        });
});

/**
 * @api {delete} /isbn/:isbn Request to delete a book by ISBN
 *
 * @apiDescription Deletes a book entry based on the provided ISBN number.
 *
 * @apiName DeleteBookByISBN
 * @apiGroup Book
 *
 * @apiParam {String} isbn The ISBN of the book to delete (13-digit number).
 *
 * @apiSuccess {Object} entries The deleted book object.
 *
 * @apiError (400: Invalid ISBN) {String} message "Invalid or missing ISBN parameter - please provide a 13-digit number."
 * @apiError (404: No Book found) {String} message "No Book with {isbn} found."
 * @apiError (500: Server error) {String} message "Server error - contact support."
 */
bookRouter.delete(
    '/isbn/:isbn',
    mwValidISBN,
    (request: Request, response: Response) => {
        const isbn: string = request.params.isbn;
        const value = [isbn];
        const query = 'DELETE FROM BOOKS WHERE isbn13 = 1$ RETURNING *';

        pool.query(query, value)
            .then((result) => {
                if (result.rowCount > 0) {
                    const book: Book = createBook(result.rows[0]);
                    response.send({
                        entries: book,
                    });
                } else {
                    response.status(404).send({
                        message: `No Book with ${isbn} found`,
                    });
                }
            })
            .catch((error) => {
                //log the error
                console.error('DB Query error on DELETE by isbn');
                console.error(error);
                response.status(500).send({
                    message: 'server error - contact support',
                });
            });
    }
);

/**
 * @api {delete} /delete Request to delete multiple books by ID range
 *
 * @apiDescription Deletes books with IDs in the specified range.
 *
 * @apiName DeleteBooksByIDRange
 * @apiGroup Book
 *
 * @apiQuery {Number} startId The starting ID of the range.
 * @apiQuery {Number} endId The ending ID of the range.
 *
 * @apiSuccess {String} message "Deleted {number} books from ID {startId} to {endId}."
 *
 * @apiError (404: No books found) {String} message "No books found in the specified range."
 * @apiError (500: Server error) {String} message "Server error - contact support."
 */
bookRouter.delete(
    '/delete/:startId/:endId',
    mwValidIdQuery,
<<<<<<< HEAD
    async (request: Request, response: Response) => {
        const startId = request.query.startId as string;
        const endId = request.query.endId as string;
=======
    (request: Request, response: Response) => {
        const startId = request.params.startId as string;
        const endId = request.params.endId as string;
>>>>>>> 3ff844ab

        const theQuery = 'DELETE FROM BOOKS WHERE id BETWEEN $1 AND $2';
        const values = [startId, endId];

        pool.query(theQuery, values)
            .then((result) => {
                if (result.rowCount > 0) {
                    response.status(200).send({
                        message: `Deleted ${result.rowCount} books from ID ${startId} to ${endId}.`,
                    });
                } else {
                    response.status(404).send({
                        message: 'No books found in the specified range.',
                    });
                }
            })
            .catch((error) => {
                console.error('DB Query error on DELETE');
                console.error(error);
                response.status(500).send({
                    message: 'Server error - contact support.',
                });
            });
    }
);

function createBook(row: any): Book {
    const ratings = new Ratings(
        row.rating_avg,
        row.rating_count,
        row.rating_1_star,
        row.rating_2_star,
        row.rating_3_star,
        row.rating_4_star,
        row.rating_5_star
    );

    const icons = new UrlIcon(row.image_url, row.image_small_url);

    const book = new Book(
        row.isbn13,
        row.authors,
        row.publication_year,
        row.original_title,
        row.title,
        ratings,
        icons
    );
    return book;
}

export { bookRouter };<|MERGE_RESOLUTION|>--- conflicted
+++ resolved
@@ -425,12 +425,9 @@
  * @apiError (400: Invalid Pagination) {String} message "Invalid or missing pagination parameters - please refer to documentation."
  * @apiError (500: Server error) {String} message "Server error - contact support HUY HUYNH."
  */
-<<<<<<< HEAD
-bookRouter.get('/all',
-=======
+
 bookRouter.get(
     '/all/:page/:limit',
->>>>>>> 3ff844ab
     mwValidPaginationQuery,
     (request: Request, response: Response) => {
         const page: number = parseInt(request.params.page, 10);
@@ -614,15 +611,9 @@
 bookRouter.delete(
     '/delete/:startId/:endId',
     mwValidIdQuery,
-<<<<<<< HEAD
     async (request: Request, response: Response) => {
         const startId = request.query.startId as string;
         const endId = request.query.endId as string;
-=======
-    (request: Request, response: Response) => {
-        const startId = request.params.startId as string;
-        const endId = request.params.endId as string;
->>>>>>> 3ff844ab
 
         const theQuery = 'DELETE FROM BOOKS WHERE id BETWEEN $1 AND $2';
         const values = [startId, endId];
