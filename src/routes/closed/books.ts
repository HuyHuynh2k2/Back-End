--- conflicted
+++ resolved
@@ -530,15 +530,11 @@
  * @apiBody {Object} image_small_url the book's small image url
 
  * @apiSuccess {Object} entry The book object that was added.
-<<<<<<< HEAD
- * yeah tested before
-=======
-
- * @apiError (401: Token not supplied) {String} success "false"
- * @apiError (401: Token not supplied) {String} message "Auth token is not supplied"
- * @apiError (403: Invalid token) {String} success "false"
- * @apiError (403: Invalid token) {String} message "Token is not valid"
->>>>>>> c45876ff
+
+ * @apiError (401: Token not supplied) {String} success "false"
+ * @apiError (401: Token not supplied) {String} message "Auth token is not supplied"
+ * @apiError (403: Invalid token) {String} success "false"
+ * @apiError (403: Invalid token) {String} message "Token is not valid"
  * @apiError (400: Book exists) {String} message "Book exists."
  * @apiError (500: Server error) {String} message "Server error - contact support."
  */
