version: '3.7'

services:
    ts-node-docker:
        build:
            context: .
            dockerfile: Dockerfile
            target: base
        env_file:
            - .env-docker
        volumes:
            - ./src:/home/node/app/src
            - ./nodemon.json:/home/node/app/nodemon.json
        container_name: lecture-back-end
        expose:
            - '4000'
        ports:
            - '4000:4000'
        command: npm run dev

    mongo:
        image: mongo:latest
        ports:
            - 27017:27017
        restart: always
        environment:
            MONGO_INITDB_ROOT_USERNAME: tcss460
            MONGO_INITDB_ROOT_PASSWORD: tcss460
<<<<<<< HEAD
            MONGO_INITDB_DATABASE: tcss4601234
=======
            MONGO_INITDB_DATABASE: tcss460123
>>>>>>> 40a6fb05
        container_name: lecture-mongo
        volumes:
            - ~/apps/mongo:/data<|MERGE_RESOLUTION|>--- conflicted
+++ resolved
@@ -26,11 +26,7 @@
         environment:
             MONGO_INITDB_ROOT_USERNAME: tcss460
             MONGO_INITDB_ROOT_PASSWORD: tcss460
-<<<<<<< HEAD
-            MONGO_INITDB_DATABASE: tcss4601234
-=======
-            MONGO_INITDB_DATABASE: tcss460123
->>>>>>> 40a6fb05
+            MONGO_INITDB_DATABASE: tcss46012
         container_name: lecture-mongo
         volumes:
             - ~/apps/mongo:/data